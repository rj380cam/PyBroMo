# encoding: utf-8  μ αβγδ εζηθ κλμν ξοπρ ςστυ φχψω
"""
PyBroMo - A single molecule diffusion simulator in confocal geometry.

Copyright (C) 2013-2014 Antonino Ingargiola tritemio@gmail.com

This is the main module of PyBroMo. Import (or run) it to perform a simulation.
"""

import os
import cPickle as pickle
from glob import glob
from itertools import izip
import hashlib

import numpy.random as NR
import numpy as np
from numpy import array, sqrt
import tables

from path_def import *
from psflib import GaussianPSF, NumericPSF
import loadutils as lu
from storage import Storage
from iter_chunks import iter_chunksize, iter_chunk_index
import brownian_plot as bpl

## Avogadro constant
NA = 6.022141e23    # [mol^-1]


def get_seed(seed, ID=0, EID=0):
    """Get a random seed that is a combination of `seed`, `ID` and `EID`.
    Provides different, but deterministic, seeds in parallel computations
    """
    return seed + EID + 100*ID

hash_  = lambda x: hashlib.sha1(repr(x)).hexdigest()

class Box:
    """The simulation box"""
    def __init__(self, x1, x2, y1, y2, z1, z2):
        self.x1, self.x2 = x1, x2
        self.y1, self.y2 = y1, y2
        self.z1, self.z2 = z1, z2
        self.b = array([[x1, x2], [y1, y2], [z1, z2]])

    def volume(self):
        """Box volume in m^3."""
        return (self.x2 - self.x1) * (self.y2 - self.y1) * (self.z2 - self.z1)

    def volume_L(self):
        """Box volume in liters."""
        return self.volume()*1e3

    def __repr__(self):
        return u"Box: X %.1fum, Y %.1fum, Z %.1fum" % (
                (self.x2 - self.x1)*1e6,
                (self.y2 - self.y1)*1e6,
                (self.z2 - self.z1)*1e6)


class Particle:
    """Class to describe a single particle"""
    def __init__(self, x0=0, y0=0, z0=0):
        self.x0, self.y0, self.z0 = x0, y0, z0
        self.r0 = array([x0, y0, z0])


class Particles(list):
    """Custom list containing many Particle()"""
    def __init__(self, init_list=None, init_random_state=None):
        super(Particles, self).__init__(init_list)
        self.init_random_state = init_random_state
        self.rs_hash = hash_(init_random_state)[:3]

def gen_particles(N, box, rs=None, seed=1):
    """Generate `N` Particle() objects with random position in `box`.

    Arguments:
        N (int): number of particles to be generated
        box (Box object): the simulation box
        rs (RandomState object): random state object used as random number
            generator. If None, use a random state initialized from seed.
        seed (uint): when `rs` is None, `seed` is used to initialize the
            random state, otherwise is ignored.
    """
    if rs is None:
        rs = np.random.RandomState(seed=seed)
    init_random_state = rs.get_state()
    X0 = rs.rand(N)*(box.x2-box.x1) + box.x1
    Y0 = rs.rand(N)*(box.y2-box.y1) + box.y1
    Z0 = rs.rand(N)*(box.z2-box.z1) + box.z1
    part = [Particle(x0=x0, y0=y0, z0=z0) for x0, y0, z0 in zip(X0, Y0, Z0)]
    return Particles(part, init_random_state=init_random_state)


def wrap_periodic(a, a1, a2):
    """Folds all the values of `a` outside [a1..a2] inside that intervall.
    This function is used to apply periodic boundary conditions.
    """
    a -= a1
    wrapped = np.mod(a, a2-a1) + a1
    return wrapped

def wrap_mirror(a, a1, a2):
    """Folds all the values of `a` outside [a1..a2] inside that intervall.
    This function is used to apply mirror-like boundary conditions.
    """
    a[a > a2] = a2 - (a[a > a2] - a2)
    a[a < a1] = a1 + (a1 - a[a < a1])
    return a


class ParticlesSimulation(object):
    """Class that performs the Brownian motion simulation of N particles.
    """
    def __init__(self, D, t_step, t_max, particles, box, psf, EID=0, ID=0):
        """Initialize the simulation parameters.

        Arguments:
            D (float): diffusion coefficient (m/s^2)
            t_step (float): time step (seconds)
            particles (Particles object): initial particle position
            box (Box object): the simulation boundaries
            psf (GaussianPSF or NumericPSF object): the PSF used in simulation
            EID (int): index for the engine on which the simulation is ran.
                Used to distinguish simulations when using parallel computing.
            ID (int): an index for the simulation. Can be used to distinguish
                simulations that are run multiple times.

        Note that EID and ID are shown in the string representation and are
        used to save unique file names.
        """
        self.particles = particles
        self.box = box
        self.psf = psf

        self.D = D
        self.np = len(particles)
        self.t_step = t_step
        self.t_max = t_max
        self.ID = ID
        self.EID = EID

        self.n_samples = int(t_max/t_step)
        self.sigma_1d = sqrt(2*D*t_step)

    def __repr__(self):
        pM = self.concentration(pM=True)
        s = repr(self.box)
        s += "\nD %.2g, #Particles %d, %.1f pM, t_step %.1fus, t_max %.1fs" %\
                (self.D, self.np, pM, self.t_step*1e6, self.t_max)
        s += " ID_EID %d %d" % (self.ID, self.EID)
        return s

    def hash(self):
        """Return an hash for the simulation parameters (excluding ID and EID)
        This can be used to generate unique file names for simulations
        that have the same parameters and just different ID or EID.
        """
        hash_numeric = 'D=%s, t_step=%s, t_max=%s, np=%s' % \
                (self.D, self.t_step, self.t_max, self.np)
        hash_list = [hash_numeric, repr(self.box), self.psf.hash()]
        return hashlib.md5(repr(hash_list)).hexdigest()

    def compact_name_core(self, hashdigits=6, t_max=False):
        """Compact representation of simulation params (no ID, EID and t_max)
        """
        Moles = self.concentration()
        name = "D%.2g_%dP_%dpM_step%.1fus" % (
                self.D, self.np, Moles*1e12, self.t_step*1e6)
        if hashdigits > 0:
            name = self.hash()[:hashdigits] + '_' + name
        if t_max:
            name += "_t_max%.1fs" % self.t_max
        return name

    def compact_name(self, hashdigits=6):
        """Compact representation of all simulation parameters
        """
        # this can be made more robust for ID > 9 (double digit)
        s = self.compact_name_core(hashdigits, t_max=True)
        s += "_ID%d-%d" % (self.ID, self.EID)
        return s

    def get_nparams(self):
        """Return a dict containing all the simulation numeric-parameters.

        The values are 2-element tuples: first element is the value and
        second element is a string describing the parameter (metadata).
        """
        nparams = dict(
            D = (self.D, 'Diffusion coefficient (m^2/s)'),
            np = (self.np, 'Number of simulated particles'),
            t_step = (self.t_step, 'Simulation time-step (s)'),
            t_max = (self.t_max, 'Simulation total time (s)'),
            ID = (self.ID, 'Simulation ID (int)'),
            EID = (self.EID, 'IPython Engine ID (int)'),
            pico_mol = (self.concentration()*1e12,
                        'Particles concentration (pM)')
            )
        return nparams

    def print_sizes(self):
        """Print on-disk array sizes required for current set of parameters."""
        float_size = 4
        MB = 1024*1024
        size_ = (self.n_samples*float_size)
        print "  Number of particles:", self.np
        print "  Number of time steps:", self.n_samples
        print "  Emission array - 1 particle (float32): %.1f MB" % (size_/MB)
        print "  Emission array (float32): %.1f MB" % (size_*self.np/MB)
        print "  Position array (float32): %.1f MB " % (3*size_*self.np/MB)

    def concentration(self, pM=False):
        """Return the concentration (in Moles) of the particles in the box.
        """
        concentr = (self.np/NA)/self.box.volume_L()
        if pM: concentr *= 1e12
        return concentr

    def reopen_store(self):
        """Reopen a closed store in read-only mode."""
        self.store.open()
        self.psf_pytables = psf_pytables
        self.emission = S.store.data_file.root.trajectories.emission
        self.emission_tot = S.store.data_file.root.trajectories.emission_tot
        self.chunksize = S.store.data_file.get_node('/parameters', 'chunksize')

    def _save_group_attr(self, group, attr_name, attr_value):
        """Save attribute `attr_name` containing `attr_value` in `group`.
        """
<<<<<<< HEAD
        group = self.store.data_file.get_node(group)
        group._v_attrs[attr_name] = attr_value
=======
        n_samples = self.n_samples
        if total_emission:
            self.em = np.zeros((1, n_samples), dtype=np.float64)
        else:
            self.em = np.zeros((self.np, n_samples), dtype=np.float64)
        POS = []
        pid = os.getpid()
        for i, p in enumerate(self.particles):
            print "[%4d] Simulating particle %d " % (pid, i)
            delta_pos = NR.normal(loc=0, scale=self.sigma_1d, size=3*n_samples)
            delta_pos = delta_pos.reshape(3, n_samples)
            pos = np.cumsum(delta_pos, axis=-1, out=delta_pos)
            pos += p.r0.reshape(3, 1)
            # Coordinates wrapping using periodic boundary conditions
            for coord in (0, 1, 2):
                pos[coord] = wrap_periodic(pos[coord], *self.box.b[coord])

            # Sample the PSF along i-th trajectory then square to account
            # for emission and detection PSF.
            Ro = sqrt(pos[0]**2 + pos[1]**2)  # radial pos. on x-y plane
            Z = pos[2]
            current_em = self.psf.eval_xz(Ro, Z)**2
            if total_emission:
                # Add the current particle emission to the total emission
                self.em += current_em
            else:
                # Store the individual emission of current particle
                self.em[i] = current_em
>>>>>>> 4722be94

    def _load_group_attr(self, group, attr_name):
        """Load attribute `attr_name` from `group`.
        """
        group = self.store.data_file.get_node(group)
        return group._v_attrs[attr_name]


    def open_store(self, prefix='pybromo_', chunksize=2**19, overwrite=True,
                   comp_filter=None):
        """Open and setup the on-disk storage file (pytables HDF5 file).

        Arguments:
            prefix (string): file-name prefix for the HDF5 file
            chunksize (int): chunk size used for the on-disk arrays saved
                during the brownian motion simulation. Does not apply to
                the timestamps arrays (see :method:``).
            comp_filter (tables.Filter or None): compression filter to use
                for the on-disk arrays saved during the brownian motion
                simulation.
            overwrite (bool): if True, overwrite the file if already exists.
                All the previoulsy stored data in that file will be lost.
        """
        nparams = self.get_nparams()
        self.chunksize = chunksize
        nparams.update(chunksize=(chunksize, 'Chunksize for arrays'))
        self.store_fname = prefix + self.compact_name() + '.hdf5'

        attr_params = dict(particles=self.particles, box=self.box)
        self.store = Storage(self.store_fname, nparams=nparams,
                             attr_params=attr_params, overwrite=overwrite)

        self.psf_pytables = self.psf.to_hdf5(self.store.data_file, '/psf')
        self.store.data_file.create_hard_link('/psf', 'default_psf',
                                              target=self.psf_pytables)
        # Note psf.fname is the psf name in `data_file.root.psf`
        self._save_group_attr('/trajectories', 'psf_name', self.psf.fname)
        self.traj_group = self.store.data_file.root.trajectories
        self.ts_group = self.store.data_file.root.timestamps

        kwargs = dict(chunksize=self.chunksize,)
        if comp_filter is not None:
            kwargs.update(comp_filter=comp_filter)
        self.emission_tot = self.store.add_emission_tot(**kwargs)
        self.emission = self.store.add_emission(**kwargs)
        self.position = self.store.add_position(**kwargs)

    def sim_brownian_motion(self, save_pos=False, total_emission=True,
                            rs=None, seed=1, wrap_func=wrap_periodic,
                            verbose=True):
        """Simulate Brownian motion trajectories and emission rates.

        This method perfoms the Brownian motion simulation using the current
        set of parameters. Before running this method you can check the
        disk-space requirements using :method:`print_sizes`.

        Results are stored to disk in HDF5 format and are accessible in
        in `self.emission`, `self.emission_tot` and `self.position` as
        pytables arrays.

        Arguments:
            save_pos (bool): if True, save the particles 3D trajectories
            total_emission (bool): if True, store only the total emission array
                containing the sum of emission of all the particles.
            rs (RandomState object): random state object used as random number
                generator. If None, use a random state initialized from seed.
            seed (uint): when `rs` is None, `seed` is used to initialize the
                random state, otherwise is ignored.
            wrap_func (function): the function used to apply the boundary
                condition (use :func:`wrap_periodic` or :func:`wrap_mirror`).
            verbose (bool): if False, prints no output.
        """
        if rs is None:
            rs = np.random.RandomState(seed=seed)

        if 'store' not in self.__dict__:
            self.open_store()
        # Save current random state for reproducibility
        self._save_group_attr('/trajectories', 'init_random_state',
                              rs.get_state())

        em_store = self.emission_tot if total_emission else self.emission

        if verbose: print '[PID %d] Simulation chunk:' % os.getpid(),
        i_chunk = 0
        t_chunk_size = self.emission.chunkshape[1]

        par_start_pos = [p.r0 for p in self.particles]
        par_start_pos = np.vstack(par_start_pos).reshape(self.np, 3, 1)
        for c_size in iter_chunksize(self.n_samples, t_chunk_size):
            if verbose: print '.',
            if total_emission:
                em = np.zeros((c_size), dtype=np.float32)
            else:
                em = np.zeros((self.np, c_size), dtype=np.float32)

            POS = []
            #pos_w = np.zeros((3, c_size))
            for i in xrange(len(self.particles)):
                delta_pos = rs.normal(loc=0, scale=self.sigma, size=3*c_size)
                delta_pos = delta_pos.reshape(3, c_size)
                pos = np.cumsum(delta_pos, axis=-1, out=delta_pos)
                pos += par_start_pos[i]

                # Coordinates wrapping using periodic boundary conditions
                for coord in (0, 1, 2):
                    pos[coord] = wrap_func(pos[coord], *self.box.b[coord])

                # Sample the PSF along i-th trajectory then square to account
                # for emission and detection PSF.
                Ro = sqrt(pos[0]**2 + pos[1]**2)  # radial pos. on x-y plane
                Z = pos[2]
                current_em = self.psf.eval_xz(Ro, Z)**2
                if total_emission:
                    # Add the current particle emission to the total emission
                    em += current_em.astype(np.float32)
                else:
                    # Store the individual emission of current particle
                    em[i] = current_em.astype(np.float32)
                if save_pos:
                    POS.append(pos.reshape(1, 3, c_size))
                # Save last position as next starting position
                par_start_pos[i] = pos[:, -1:]

            ## Append em to the permanent storage
            # if total_emission is just a linear array
            # otherwise is an hstack of what is saved and em (self.np, c_size)
            em_store.append(em)
            if save_pos:
                self.position.append(np.vstack(POS).astype('float32'))
            i_chunk += 1

        # Save current random state
        self._save_group_attr('/trajectories', 'last_random_state',
                              rs.get_state())
        self.store.data_file.flush()

    def sim_timestamps_em_list(self, max_rate=1, bg_rate=0, rs=None, seed=None):
        """Compute timestamps and particles and store results in a list.
        Each element contains timestamps from one chunk of emission.
        Background computed internally.
        """
        if rs is None:
            rs = np.random.RandomState(seed=seed)
        fractions = [5, 2, 8, 4, 9, 1, 7, 3, 6, 9, 0, 5, 2, 8, 4, 9]
        scale = 10
        max_counts = 4

        self.all_times_chunks_list = []
        self.all_par_chunks_list = []

        # Load emission in chunks, and save only the final timestamps
        for i_start, i_end in iter_chunk_index(self.n_samples,
                                               self.emission.chunkshape[1]):
            counts_chunk = sim_timetrace(self.emission[:, i_start:i_end],
                                         max_rate, self.t_step)
            counts_bg_chunk = rs.poisson(bg_rate*self.t_step,
                                         size=counts_chunk.shape[1]
                                         ).astype('uint8')
            index = np.arange(0, counts_chunk.shape[1])

            # Loop for each particle to compute timestamps
            times_chunk_p = []      # <-- Try preallocating array
            par_index_chunk_p = []  # <-- Try preallocating array
            for p_i, counts_chunk_p_i in enumerate(counts_chunk.copy()):
                # Compute timestamps for paricle p_i for all bins with counts
                times_c_i = [(index[counts_chunk_p_i >= 1] + i_start)*scale]
                # Additional timestamps for bins with counts > 1
                for frac, v in izip(fractions, range(2, max_counts + 1)):
                    times_c_i.append(
                        (index[counts_chunk_p_i >= v] + i_start)*scale + frac
                        )

                # Stack the arrays from different "counts"
                t = np.hstack(times_c_i)
                times_chunk_p.append(t)
                par_index_chunk_p.append(np.full(t.size, p_i, dtype='u1'))

            # Simulate background for current chunk
            time_chunk_bg = (index[counts_bg_chunk >= 1] + i_start)*scale
            times_chunk_p.append(time_chunk_bg)
            par_index_chunk_p.append(np.full(time_chunk_bg.size, p_i+1,
                                             dtype='u1'))

            # Merge the arrays of different particles
            times_chunk_s = np.hstack(times_chunk_p)  # <-- Try preallocating
            par_index_chunk_s = np.hstack(par_index_chunk_p)  # <-- this too

            # Sort timestamps inside the merged chunk
            index_sort = times_chunk_s.argsort(kind='mergesort')
            times_chunk_s = times_chunk_s[index_sort]
            par_index_chunk_s = par_index_chunk_s[index_sort]

            # Save (ordered) timestamps and corresponding particles
            self.all_times_chunks_list.append(times_chunk_s)
            self.all_par_chunks_list.append(par_index_chunk_s)

    def sim_timestamps_em_list1(self, max_rate=1, bg_rate=0, rs=None, seed=None):
        """Compute timestamps and particles and store results in a list.
        Each element contains timestamps from one chunk of emission.
        Background computed in sim_timetrace_bg() as last fake particle.
        """
        if rs is None:
            rs = np.random.RandomState(seed=seed)
        fractions = [5, 2, 8, 4, 9, 1, 7, 3, 6, 9, 0, 5, 2, 8, 4, 9]
        scale = 10
        max_counts = 4

        self.all_times_chunks_list = []
        self.all_par_chunks_list = []

        # Load emission in chunks, and save only the final timestamps
        for i_start, i_end in iter_chunk_index(self.n_samples,
                                               self.emission.chunkshape[1]):
            counts_chunk = sim_timetrace_bg(self.emission[:, i_start:i_end],
                                         max_rate, bg_rate, self.t_step, rs=rs)
            index = np.arange(0, counts_chunk.shape[1])

            # Loop for each particle to compute timestamps
            times_chunk_p = []      # <-- Try preallocating array
            par_index_chunk_p = []  # <-- Try preallocating array
            for p_i, counts_chunk_p_i in enumerate(counts_chunk.copy()):
                # Compute timestamps for paricle p_i for all bins with counts
                times_c_i = [(index[counts_chunk_p_i >= 1] + i_start)*scale]
                # Additional timestamps for bins with counts > 1
                for frac, v in izip(fractions, range(2, max_counts + 1)):
                    times_c_i.append(
                        (index[counts_chunk_p_i >= v] + i_start)*scale + frac
                        )

                # Stack the arrays from different "counts"
                t = np.hstack(times_c_i)
                times_chunk_p.append(t)
                par_index_chunk_p.append(np.full(t.size, p_i, dtype='u1'))

            # Merge the arrays of different particles
            times_chunk_s = np.hstack(times_chunk_p)  # <-- Try preallocating
            par_index_chunk_s = np.hstack(par_index_chunk_p)  # <-- this too

            # Sort timestamps inside the merged chunk
            index_sort = times_chunk_s.argsort(kind='mergesort')
            times_chunk_s = times_chunk_s[index_sort]
            par_index_chunk_s = par_index_chunk_s[index_sort]

            # Save (ordered) timestamps and corresponding particles
            self.all_times_chunks_list.append(times_chunk_s)
            self.all_par_chunks_list.append(par_index_chunk_s)

    def sim_timestamps_em_list2(self, max_rate=1, bg_rate=0, rs=None, seed=None):
        """Compute timestamps and particles and store results in a list.
        Each element contains timestamps from one chunk of emission.
        Background computed in sim_timetrace_bg2() as last fake particle.
        """
        if rs is None:
            rs = np.random.RandomState(seed=seed)
        fractions = [5, 2, 8, 4, 9, 1, 7, 3, 6, 9, 0, 5, 2, 8, 4, 9]
        scale = 10
        max_counts = 4

        self.all_times_chunks_list = []
        self.all_par_chunks_list = []

        # Load emission in chunks, and save only the final timestamps
        for i_start, i_end in iter_chunk_index(self.n_samples,
                                               self.emission.chunkshape[1]):
            counts_chunk = sim_timetrace_bg2(self.emission[:, i_start:i_end],
                                         max_rate, bg_rate, self.t_step, rs=rs)
            index = np.arange(0, counts_chunk.shape[1])

            # Loop for each particle to compute timestamps
            times_chunk_p = []      # <-- Try preallocating array
            par_index_chunk_p = []  # <-- Try preallocating array
            for p_i, counts_chunk_p_i in enumerate(counts_chunk.copy()):
                # Compute timestamps for paricle p_i for all bins with counts
                times_c_i = [(index[counts_chunk_p_i >= 1] + i_start)*scale]
                # Additional timestamps for bins with counts > 1
                for frac, v in izip(fractions, range(2, max_counts + 1)):
                    times_c_i.append(
                        (index[counts_chunk_p_i >= v] + i_start)*scale + frac
                        )

                # Stack the arrays from different "counts"
                t = np.hstack(times_c_i)
                times_chunk_p.append(t)
                par_index_chunk_p.append(np.full(t.size, p_i, dtype='u1'))

            # Merge the arrays of different particles
            times_chunk_s = np.hstack(times_chunk_p)  # <-- Try preallocating
            par_index_chunk_s = np.hstack(par_index_chunk_p)  # <-- this too

            # Sort timestamps inside the merged chunk
            index_sort = times_chunk_s.argsort(kind='mergesort')
            times_chunk_s = times_chunk_s[index_sort]
            par_index_chunk_s = par_index_chunk_s[index_sort]

            # Save (ordered) timestamps and corresponding particles
            self.all_times_chunks_list.append(times_chunk_s)
            self.all_par_chunks_list.append(par_index_chunk_s)

    def _get_ts_name_core(self, max_rate, bg_rate):
        return 'max_rate%dkcps_bg%dcps' % (max_rate*1e-3, bg_rate)

    def _get_ts_name(self, max_rate, bg_rate, rs_state, hashsize=4):
        return self._get_ts_name_core(max_rate, bg_rate) + \
                '_rs_%s' % hash_(rs_state)[:hashsize]

    def get_timestamp(self, max_rate, bg_rate):
        ts, ts_par = [], []
        name = self._get_ts_name_core(max_rate, bg_rate)
        for node in self.ts_group._f_list_nodes():
            if name in node.name:
                if node.name.endswith('_par'):
                    ts_par.append(node)
                else:
                    ts.append(node)
        if len(ts) == 0:
            raise ValueError("No array matching '%s'" % name)
        elif len(ts) > 1:
            print 'WARNING: multiple matches, only the first is returned.'
        return ts[0], ts_par[0]

    def timestamp_names(self):
        names = []
        for node in self.ts_group._f_list_nodes():
            if node.name.endswith('_par'): continue
            names.append(node.name)
        return names

    def sim_timestamps_em_store(self, max_rate=1, bg_rate=0, rs=None, seed=1,
                                chunksize=2**16, comp_filter=None,
                                overwrite=False):
        """Compute timestamps and particles arrays and store results to disk.

        The results are accessible as pytables arrays in `.timestamps` and
        `.tparticles`. The background generated timestamps are assigned a
        conventional particle number (last particle index + 1).

        Arguments:
            max_rate (float, cps): max emission rate for a single particle
            bg_rate (float, cps): rate for a Poisson background process
            chunksize (int): chunk size used for the on-disk timestamp array
            comp_filter (tables.Filter or None): compression filter to use
                for the on-disk `timestamps` and `tparticles` arrays.
            rs (RandomState object): random state object used as random number
                generator. If None, use a random state initialized from seed.
            seed (uint): when `rs` is None, `seed` is used to initialize the
                random state, otherwise is ignored.
        """
        if rs is None:
            rs = np.random.RandomState(seed=seed)
            # Try to set the random state from the last session to preserve
            # a single random stream when simulating timestamps multiple times
            ts_attrs = self.store.data_file.root.timestamps._v_attrs
            if 'last_random_state' in ts_attrs._f_list():
                rs.set_state(ts_attrs['last_random_state'])
                print ("INFO: Random state set to last saved state"
                       " in '/timestamps'.")
            else:
                print "INFO: Random state initialized from seed (%d)." % seed

        fractions = [5, 2, 8, 4, 9, 1, 7, 3, 6, 9, 0, 5, 2, 8, 4, 9]
        scale = 10
        max_counts = 4

        name = self._get_ts_name(max_rate, bg_rate, rs.get_state())
        self.timestamps, self.tparticles = self.store.add_timestamps(
                name = name,
                clk_p = self.t_step/scale,
                max_rate = max_rate,
                bg_rate = bg_rate,
                num_particles = self.np,
                bg_particle = self.np,
                overwrite = overwrite,
                chunksize = chunksize,
                comp_filter = comp_filter)
        self.timestamps.set_attr('init_random_state', rs.get_state())

        # Load emission in chunks, and save only the final timestamps
        for i_start, i_end in iter_chunk_index(self.n_samples,
                                               self.emission.chunkshape[1]):
            counts_chunk = sim_timetrace_bg(self.emission[:, i_start:i_end],
                                         max_rate, bg_rate, self.t_step, rs=rs)
            index = np.arange(0, counts_chunk.shape[1])

            # Loop for each particle to compute timestamps
            times_chunk_p = []      # <-- Try preallocating array
            par_index_chunk_p = []  # <-- Try preallocating array
            for p_i, counts_chunk_p_i in enumerate(counts_chunk.copy()):
                # Compute timestamps for paricle p_i for all bins with counts
                times_c_i = [(index[counts_chunk_p_i >= 1] + i_start)*scale]
                # Additional timestamps for bins with counts > 1
                for frac, v in izip(fractions, range(2, max_counts + 1)):
                    times_c_i.append(
                        (index[counts_chunk_p_i >= v] + i_start)*scale + frac
                        )

                # Stack the arrays from different "counts"
                t = np.hstack(times_c_i)
                times_chunk_p.append(t)
                par_index_chunk_p.append(np.full(t.size, p_i, dtype='u1'))

            # Merge the arrays of different particles
            times_chunk_s = np.hstack(times_chunk_p)  # <-- Try preallocating
            par_index_chunk_s = np.hstack(par_index_chunk_p)  # <-- this too

            # Sort timestamps inside the merged chunk
            index_sort = times_chunk_s.argsort(kind='mergesort')
            times_chunk_s = times_chunk_s[index_sort]
            par_index_chunk_s = par_index_chunk_s[index_sort]

            # Save (ordered) timestamps and corrensponding particles
            self.timestamps.append(times_chunk_s)
            self.tparticles.append(par_index_chunk_s)

        # Save current random state so it can be resumed in the next session
        self._save_group_attr('/timestamps', 'last_random_state',
                              rs.get_state())
        self.store.data_file.flush()

def sim_timetrace(emission, max_rate, t_step):
    """Draw random emitted photons from Poisson(emission_rates).
    """
    emission_rates = emission*max_rate*t_step
    return NR.poisson(lam=emission_rates).astype(np.uint8)

def sim_timetrace_bg(emission, max_rate, bg_rate, t_step, rs=None):
    """Draw random emitted photons from Poisson(emission_rates).
    Return an uint8 array of counts with shape[0] == emission.shape[0] + 1.
    The last row is a "fake" particle representing Poisson background.
    """
    if rs is None:
        rs = np.random.RandomState()
    em = np.atleast_2d(emission).astype('float64', copy=False)
    counts = np.zeros((em.shape[0] + 1, em.shape[1]), dtype='u1')
    # In-place computation
    # NOTE: the caller will see the modification
    em *= (max_rate*t_step)
    # Use automatic type conversion int64 -> uint8
    counts[:-1] = rs.poisson(lam=em)
    counts[-1] = rs.poisson(lam=bg_rate*t_step, size=em.shape[1])
    return counts

def sim_timetrace_bg2(emission, max_rate, bg_rate, t_step, rs=None):
    """Draw random emitted photons from Poisson(emission_rates).
    Return an uint8 array of counts with shape[0] == emission.shape[0] + 1.
    The last row is a "fake" particle representing Poisson background.
    """
    if rs is None:
        rs = np.random.RandomState()
    emiss_bin_rate = np.zeros((emission.shape[0] + 1, emission.shape[1]),
                              dtype='float64')
    emiss_bin_rate[:-1] = emission*max_rate*t_step
    emiss_bin_rate[-1] = bg_rate*t_step
    counts = rs.poisson(lam=emiss_bin_rate).astype('uint8')
    return counts

def load_simulation(fname):
    fnames = glob(fname)
    if len(fnames) > 1:
        raise ValueError('Glob matched more than 1 file!')
    store = Storage(fnames[0], overwrite=False)
    nparams = store.get_sim_nparams()

    psf_pytables = store.data_file.get_node('/psf/default_psf')
    psf = NumericPSF(psf_pytables=psf_pytables)
    box = store.data_file.get_node_attr('/parameters', 'box')
    P = store.data_file.get_node_attr('/parameters', 'particles')

    names = ['D', 't_step', 't_max', 'EID', 'ID']
    kwargs = dict()
    for n in names:
        kwargs[n] = nparams[n]
    S = ParticlesSimulation(particles=P, box=box, psf=psf, **kwargs)

    # Emulate S.open_store()
    S.store = store
    S.store_fname = fnames[0]
    S.psf_pytables = psf_pytables
    S.traj_group = S.store.data_file.root.trajectories
    S.ts_group = S.store.data_file.root.timestamps
    S.emission = S.store.data_file.root.trajectories.emission
    S.emission_tot = S.store.data_file.root.trajectories.emission_tot
    S.position = S.store.data_file.root.trajectories.position
    S.chunksize = S.store.data_file.get_node('/parameters', 'chunksize')
    if '/timestamps' in S.store.data_file:
        name_list = S.ts_group._v_children.keys()
        if len(name_list) == 2:
            for name in name_list:
                if name.endswith('_par'):
                    S.tparticles = S.ts_group._f_get_child(name)
                else:
                    S.timestamps = S.ts_group._f_get_child(name)
    return S

##
# Functions to manage/merge multiple simulations
#
def merge_ph_times(times_list, times_par_list, time_block):
    """Build an array of timestamps joining the arrays in `ph_times_list`.
    `time_block` is the duration of each array of timestamps.
    """
    offsets = np.arange(len(times_list))*time_block
    cum_sizes = np.cumsum([ts.size for ts in times_list])
    times = np.zeros(cum_sizes[-1])
    times_par = np.zeros(cum_sizes[-1], dtype='uint8')
    i1 = 0
    for i2, ts, ts_par, offset in zip(cum_sizes, times_list, times_par_list,
                                      offsets):
        times[i1:i2] = ts + offset
        times_par[i1:i2] = ts_par
        i1 = i2
    return times, times_par

def merge_DA_ph_times(ph_times_d, ph_times_a):
    """Returns a merged timestamp array for Donor+Accept. and bool mask for A.
    """
    ph_times = np.hstack([ph_times_d, ph_times_a])
    a_em = np.hstack([np.zeros(ph_times_d.size, dtype=np.bool),
            np.ones(ph_times_a.size, dtype=np.bool)])
    index_sort = ph_times.argsort()
    return ph_times[index_sort], a_em[index_sort]

def merge_particle_emission(SS):
    """Returns a sim object summing the emissions and particles in SS (list).
    """
    # Merge all the particles
    P = reduce(lambda x, y: x+y, [Si.particles for Si in SS])
    s = SS[0]
    S = ParticlesSimulation(D=s.D, t_step=s.t_step, t_max=t_max,
            particles=P, box=s.box, psf=s.psf)
    S.em = np.zeros(s.em.shape, dtype=np.float64)
    for Si in SS:
        S.em += Si.em
    return S

def parallel_gen_timestamps(dview, max_em_rate, bg_rate):
    """Generate timestamps from a set of remote simulations in `dview`.
    Assumes that all the engines have an `S` object already containing
    an emission trace (`S.em`). The "photons" timestamps are generated
    from these emission traces and merged into a single array of timestamps.
    `max_em_rate` and `bg_rate` are passed to `S.sim_timetrace()`.
    """
    dview.execute('S.sim_timestamps_em_store(max_rate=%d, bg_rate=%d, '
                  'seed=S.EID, overwrite=True)' % (max_em_rate, bg_rate))
    dview.execute('times = S.timestamps[:]')
    dview.execute('times_par = S.timestamps_par[:]')
    Times = dview['times']
    Times_par = dview['times_par']
    # Assuming all t_max equal, just take the first
    t_max = dview['S.t_max'][0]
    t_tot = np.sum(dview['S.t_max'])
    dview.execute("sim_name = S.compact_name_core(t_max=False, hashdigit=0)")
    # Core names contains no ID or t_max
    sim_name = dview['sim_name'][0]
    times_all, times_par_all = merge_ph_times(Times, Times_par,
                                              time_block=t_max)
    return times_all, times_par_all, t_tot, sim_name


if __name__ == '__main__':
    # Simulation time step
    #t_step = 0.5e-6     # seconds

    # Diffusion coefficient
    #Du = 12.0           # um^2 / s
    #D = Du*(1e-6)**2

    # Time duration of the simulation
    #t_max = 0.3        # seconds
    #n_samples = int(t_max/t_step)

    # PSF definition
    #ss = 0.2*1e-6      # lateral dimension (sigma)
    #psf = GaussianPSF(xc=0, yc=0, zc=0, sx=ss, sy=ss, sz=3*ss)
    #psf = NumericPSF()

    # Box definition
    #box = Box(x1=-4.e-6, x2=4.e-6, y1=-4.e-6, y2=4.e-6, z1=-6e-6, z2=6e-6)

    # Particles definition
    #p1 = Particle(x0=-3e-6)
    #p2 = Particle(x0=3e-6)
    #p3 = Particle(y0=-3e-6)
    #p4 = Particle(y0=3e-6)
    #P = [p1,p2,p3,p4]
    #P = gen_particles(15, box)

    # Brownian motion and emission simulation
    #S = ParticlesSimulation(D=D, t_step=t_step, t_max=t_max,
    #                        particles=P, box=box, psf=psf)
    #S.sim_brownian_motion(delete_pos=False)

    #plot_tracks(S)
    #plot_emission(S)
    pass
<|MERGE_RESOLUTION|>--- conflicted
+++ resolved
@@ -231,39 +231,8 @@
     def _save_group_attr(self, group, attr_name, attr_value):
         """Save attribute `attr_name` containing `attr_value` in `group`.
         """
-<<<<<<< HEAD
         group = self.store.data_file.get_node(group)
         group._v_attrs[attr_name] = attr_value
-=======
-        n_samples = self.n_samples
-        if total_emission:
-            self.em = np.zeros((1, n_samples), dtype=np.float64)
-        else:
-            self.em = np.zeros((self.np, n_samples), dtype=np.float64)
-        POS = []
-        pid = os.getpid()
-        for i, p in enumerate(self.particles):
-            print "[%4d] Simulating particle %d " % (pid, i)
-            delta_pos = NR.normal(loc=0, scale=self.sigma_1d, size=3*n_samples)
-            delta_pos = delta_pos.reshape(3, n_samples)
-            pos = np.cumsum(delta_pos, axis=-1, out=delta_pos)
-            pos += p.r0.reshape(3, 1)
-            # Coordinates wrapping using periodic boundary conditions
-            for coord in (0, 1, 2):
-                pos[coord] = wrap_periodic(pos[coord], *self.box.b[coord])
-
-            # Sample the PSF along i-th trajectory then square to account
-            # for emission and detection PSF.
-            Ro = sqrt(pos[0]**2 + pos[1]**2)  # radial pos. on x-y plane
-            Z = pos[2]
-            current_em = self.psf.eval_xz(Ro, Z)**2
-            if total_emission:
-                # Add the current particle emission to the total emission
-                self.em += current_em
-            else:
-                # Store the individual emission of current particle
-                self.em[i] = current_em
->>>>>>> 4722be94
 
     def _load_group_attr(self, group, attr_name):
         """Load attribute `attr_name` from `group`.
@@ -363,7 +332,8 @@
             POS = []
             #pos_w = np.zeros((3, c_size))
             for i in xrange(len(self.particles)):
-                delta_pos = rs.normal(loc=0, scale=self.sigma, size=3*c_size)
+                delta_pos = rs.normal(loc=0, scale=self.sigma_1d,
+                                      size=3*c_size)
                 delta_pos = delta_pos.reshape(3, c_size)
                 pos = np.cumsum(delta_pos, axis=-1, out=delta_pos)
                 pos += par_start_pos[i]
